--- conflicted
+++ resolved
@@ -163,9 +163,6 @@
             .expect("error updating icon");
     }
 
-<<<<<<< HEAD
-    fn toggle_playing(&self) {
-=======
     fn format_duration(duration: f64) -> String {
         let seconds = (duration / 1000.0) as i32;
         let minutes = seconds.div_euclid(60);
@@ -174,7 +171,6 @@
     }
 
     fn update_playing(&self) {
->>>>>>> 4b9ecfdb
         let is_playing = self.model.is_playing();
         self.set_playing(is_playing);
 
@@ -197,15 +193,11 @@
             self.widget.track_duration.show();
             self.widget
                 .track_duration
-<<<<<<< HEAD
                 .set_text(&format_duration(duration));
-=======
-                .set_text(&Self::format_duration(duration));
         } else {
             self.widget.seek_bar.set_draw_value(false);
             self.widget.seek_bar.set_range(0.0, 0.0);
             self.widget.track_duration.hide();
->>>>>>> 4b9ecfdb
         }
     }
 
